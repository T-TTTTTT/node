# Running a node

## Machine Specs
Recommended hardware: 4 CPU cores, 16 gb RAM, 50 gb disk.

Currently only Ubuntu 24.04 is supported.

Ports 4001 and 4002 are used for gossip and must be open to the public. Otherwise the node IP address will be deprioritized by peers in the p2p network.

For lowest latency, run the node in Tokyo, Japan.

## Setup
Configure chain to testnet. Mainnet will be available once testing is complete on testnet:
```
echo '{"chain": "Testnet"}' > ~/visor.json
```

Download the visor binary, which will spawn and manage the child node process:
```
curl https://binaries.hyperliquid.xyz/Testnet/hl-visor > ~/hl-visor && chmod a+x ~/hl-visor
```

## Running non-validator
Run `~/hl-visor run-non-validator`. It may take a while as the node navigates the network to find an appropriate peer to stream from. Logs like `applied block X` mean the node should be streaming live data.

## Reading L1 data
The node process will write data to `~/hl/data`. With default settings, the network will generate around 20 gb of logs per day, so it is also recommended to archive or delete old files.

Blocks parsed as transactions will be streamed to `~/hl/data/replica_cmds/{start_time}/{date}/{height}`.

State snapshots will be saved every 10000 blocks to `~/hl/data/periodic_abci_states/{date}/{height}.rmp`

The state can be translated to JSON format for examination:

```
./hl-node --chain Testnet translate-abci-state ~/hl/data/periodic_abci_states/{date}/{height}.rmp /tmp/out.json
```

### Flags
Certain flags can be turned on when running validators or non-validators:
- `--write-trades` will stream trades to `~/hl/data/node_trades/hourly/{date}/{hour}`.
- `--write-order-statuses` will write every L1 order status to `~/hl/data/node_order_statuses/hourly/{date}/{hour}`. Orders can be a substantial amount of data.
- `--replica-cmds-style` configures what is written down to `~/hl/data/replica_cmds/{start_time}/{date}/{height}`. Possible values are `actions` for only actions (default), `actions-and-responses` for actions and responses, and `recent-actions` which is the same as `actions` but only preserving the two latest height files.
- `--serve-eth-rpc` enables the EVM rpc. More details in the following section.

For example, to run a non-validator with all flags enabled:
```
~/hl-visor run-non-validator --write-trades --write-order-statuses --serve-eth-rpc
```

## EVM
EVM RPC can be enabled by passing the `--serve-eth-rpc` flag `~/hl-visor run-non-validator --serve-eth-rpc`. Once running, requests can be sent as follows: `curl -X POST --header 'Content-Type: application/json' --data '{"jsonrpc":"2.0","method":"eth_getBlockByNumber","params":["latest",false],"id":1}' http://localhost:3001/evm`

## Delegation
The native token on testnet is HYPE with token address `0x7317beb7cceed72ef0b346074cc8e7ab`.

Delegations occur from the staking balance, which is separate from the spot balance. The token can be transferred from the spot balance into the staking balance by running
```
./hl-node --chain Testnet --key <delegator-wallet-key> staking-deposit <wei>
```

The token can be delegated by running
```
./hl-node --chain Testnet --key <delegator-wallet-key> delegate <validator-address> <amount-in-wei>
```
Optionally `--undelegate` can be passed to undelegate from the validator.

Delegations can be seen by running
```
curl -X POST --header "Content-Type: application/json" --data '{ "type": "delegations", "user": <delegator-address>}' https://api.hyperliquid-testnet.xyz/info
```

Staking withdrawals are subject to a 5 minute unbonding queue to allow for slashing in the case of malicious behavior. Rewards are sent to the unwithdrawn balance at the end of each epoch. Information about pending withdrawals and rewards can be seen by running
```
curl -X POST --header "Content-Type: application/json" --data '{ "type": "delegatorSummary", "user": <delegator-address>}' https://api.hyperliquid-testnet.xyz/info
```

To initiate a staking withdrawal:
```
./hl-node --chain Testnet --key <delegator-wallet-key> staking-withdrawal <wei>
```
The withdrawal will be reflected in the exchange balance automatically once the unbonding period ends.

## Running a validating node
The non-validating node setup above is a prerequisite for running a validating node.

### Generate config

Generate two wallets: a validator wallet and a signer wallet (use cryptographically secure keys, e.g. the output of `openssl rand -hex 32`). The validator wallet is "cold" in the sense that it holds funds and receives delegation rewards. The signer wallet is "hot" in the sense that it is used only for signing consensus messages. They can be the same wallet for simplicity.
```
echo '{"key": "<signer-key>"}' > ~/hl/hyperliquid_data/node_config.json
```
In the commands below, `<signer-key>` is the same hex string in the config file above and `<validator-key>` is analogous (do not lose either key).

### Ensure validator user exists
Both the signer address and the validator address should have non-zero perps USDC balance, or they will not be able to send the signed actions to register as a validator or otherwise operate properly.
These command print the addresses:
```
~/hl-node --chain Testnet --key <signer-key> print-address
~/hl-node --chain Testnet --key <validator-key> print-address
```

### Join network
During the initial phase of testing, the validator address from the previous step needs to be whitelisted. The validator set on testnet is entirely permissionless.

<<<<<<< HEAD
Register public IP and signer address of validator, along with display name and description. On testnet, self-delegate 10_000 HYPE to run the validator.
=======
Register public IP and signer address of validator, along with display name and description. On testnet, self-delegate 10000 HYPE(1000000000000 wei) to run the validator.
>>>>>>> b2470cd3
```
~/hl-node --chain Testnet --key <validator-key> send-signed-action '{"type": "CValidatorAction", "register": {"profile": {"node_ip": {"Ip": "1.2.3.4"}, "signer": "<signer-address>", "name": "...", "description": "..." }, "initial_wei": 1000000000000}}'
```

Make sure ports 4000-4010 are open to other validators (currently only ports 4001-4006 are used, but additional ports in the range 4000-4010 may be used in the future). Either open the ports to the public, or keep a firewall allowing the validators which are found in `c_staking` in the state snapshots. Note that the validator set and IPs are dynamic.

### Run the validator
Run the validator using the visor binary to pick up updates `curl https://binaries.hyperliquid.xyz/Testnet/hl-visor > hl-visor && ./hl-visor run-validator`

To debug an issue, it is often easier to run `./hl-node --chain Testnet run-validator` to immediately see stderr and disable restarts.

The validator bootstraps the state with a non-validator first. To use a known reliable peer for faster bootstrapping:
```
echo '{ "root_node_ips": [{"Ip": "1.2.3.4"}], "try_new_peers": false, "chain": "Testnet" }' > ~/override_gossip_config.json
```

### Begin validating
For now, registering and changing IP address automatically jails the validator so that it does not participate in consensus initially. When the expected outputs are streaming to `~/hl/data/node_logs/consensus/hourly/{date}/{hour}`, send the following action to begin participating in consensus:
```
~/hl-node --chain Testnet --key <signer-key> send-signed-action '{"type": "CSignerAction", "unjailSelf": null}'
```

To exit consensus, run the following command to "self jail" and wait for the validator to leave the active set before shutting down.
```
~/hl-node --chain Testnet --key <signer-key> send-signed-action '{"type": "CSignerAction", "jailSelf": null}'
```

### Jailing
Performance and uptime are critical for the mainnet L1. To achieve this, a key feature of HyperBFT consensus is "jailing." When a validator is jailed, it can still participate in the consensus network by forwarding messages to peers, but does not vote on or propose blocks. To avoid jailing, it is recommended to achieve 200ms two-way latency to at least 1/3 of validators by stake.

Once a validator is jailed, it can only be unjailed through the `unjailSelf` action described above. This action will only succeed if the L1 time is later than the "jailed until" time of the validator. Self-jailing does not advance the "jailed until" duration, and is therefore the only way to disable a validator without penalty.

To debug a validator that repeatedly gets jailed, first check stdout for signs of crashing or other unusual logs. If the binary is running without problems, logs in `~/hl/data/node_logs/status/` may be helpful to debug latencies to other validators or other connectivity issues.

### Alerting
It is recommended for validators to set up an alerting system to maintain optimal uptime.

To configure Slack to alert on critical messages:
```
echo '{"testnet_slack_channel": "C000...", "slack_key": "Bearer xoxb-..."}' > ~/hl/api_secrets.json
```

Test the Slack alert configuration:
```
~/hl-node --chain Testnet send-slack-alert "hello hyperliquid"
```

Alternative alerting systems can be configured by filtering to the lines in stdout at level `CRIT`.

## Misc
See information about the current validators:
```
curl -X POST --header "Content-Type: application/json" --data '{ "type": "validatorSummaries"}' https://api.hyperliquid-testnet.xyz/info
```

Change validator profile if already registered:
```
~/hl-node --chain Testnet --key <validator-key> send-signed-action '{"type": "CValidatorAction", "changeProfile": {"node_ip": {"Ip": "1.2.3.4"}, "name": "..."}}'
```

Other validator profile options:
- `disable_delegations`: Disables delegations when this is set to true.
- `commission_bps`: Amount of the staking rewards the validator takes before the remainder is distributed proportionally to stake delegated. Defaults to 10000 (all rewards go to the validator) and is not allowed to increase.
- `signer`: Allows the validator to set a hot address for signing consensus messages.

### Running with Docker
To build the node, run:

```bash
docker compose build
```

To run the node, run:

```bash
docker compose up -d
```

### Troubleshooting
Crash logs from the child process will be written to `~/hl/data/visor_child_stderr/{date}/{node_binary_index}`<|MERGE_RESOLUTION|>--- conflicted
+++ resolved
@@ -101,13 +101,10 @@
 ```
 
 ### Join network
-During the initial phase of testing, the validator address from the previous step needs to be whitelisted. The validator set on testnet is entirely permissionless.
+The validator set on testnet is entirely permissionless.
 
-<<<<<<< HEAD
-Register public IP and signer address of validator, along with display name and description. On testnet, self-delegate 10_000 HYPE to run the validator.
-=======
-Register public IP and signer address of validator, along with display name and description. On testnet, self-delegate 10000 HYPE(1000000000000 wei) to run the validator.
->>>>>>> b2470cd3
+Register public IP and signer address of validator, along with display name and description. On testnet, self-delegate 10_000 (1000000000000 wei) to run the validator.
+
 ```
 ~/hl-node --chain Testnet --key <validator-key> send-signed-action '{"type": "CValidatorAction", "register": {"profile": {"node_ip": {"Ip": "1.2.3.4"}, "signer": "<signer-address>", "name": "...", "description": "..." }, "initial_wei": 1000000000000}}'
 ```
